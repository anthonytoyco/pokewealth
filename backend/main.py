from fastapi import FastAPI, UploadFile, File, HTTPException, Depends, Form
from fastapi.responses import Response
from fastapi.middleware.cors import CORSMiddleware
from pydantic import BaseModel
from sqlalchemy.orm import Session
import google.generativeai as genai
import base64
from PIL import Image
from io import BytesIO
import os
from dotenv import load_dotenv
from typing import List, Optional
from models import PokemonCard, PriceHistory
from database import get_db, create_tables
from pokemon_api import pokemon_api

load_dotenv()

app = FastAPI(title="PokeWealth API")

# CORS
app.add_middleware(
    CORSMiddleware,
    allow_origins=["*"],
    allow_credentials=True,
    allow_methods=["*"],
    allow_headers=["*"],
)

# Configure Gemini
GEMINI_API_KEY = os.getenv("GEMINI_API_KEY")
if not GEMINI_API_KEY:
    raise ValueError("GEMINI_API_KEY not found in environment variables")

genai.configure(api_key=GEMINI_API_KEY)
model = genai.GenerativeModel("gemini-2.0-flash-exp")


class GradingCondition(BaseModel):
    score: float
    description: str


class CardAnalysisResponse(BaseModel):
    card_name: str
    estimated_price: str
    details: str
    centering: Optional[GradingCondition] = None
    corners: Optional[GradingCondition] = None
    edges: Optional[GradingCondition] = None
    surface: Optional[GradingCondition] = None
    overall_grade: Optional[float] = None
    # Real market data from Pokemon API
    market_price: Optional[float] = None
    price_source: Optional[str] = None  # "api" or "ai"
    tcg_player_id: Optional[str] = None
    set_name: Optional[str] = None
    card_number: Optional[str] = None
    rarity: Optional[str] = None
    # PSA prices if available
    psa_10_price: Optional[float] = None
    psa_9_price: Optional[float] = None
    psa_8_price: Optional[float] = None

    is_authentic: Optional[bool] = None
    authenticity_confidence: Optional[float] = None
    authenticity_notes: Optional[str] = None


class CardCreate(BaseModel):
    card_name: str
    estimated_price: str
    details: str
    centering_score: Optional[float] = None
    centering_comment: Optional[str] = None
    corners_score: Optional[float] = None
    corners_description: Optional[str] = None
    edges_score: Optional[float] = None
    edges_description: Optional[str] = None
    surface_score: Optional[float] = None
    surface_description: Optional[str] = None


class CardResponse(BaseModel):
    id: int
    card_name: str
    estimated_price: str
    details: str
    image_filename: Optional[str] = None
    created_at: str
    centering_score: Optional[float] = None
    centering_comment: Optional[str] = None
    corners_score: Optional[float] = None
    corners_description: Optional[str] = None
    edges_score: Optional[float] = None
    edges_description: Optional[str] = None
    surface_score: Optional[float] = None
    surface_description: Optional[str] = None
    overall_grade: Optional[float] = None
    # Real market data
    market_price: Optional[float] = None
    price_source: Optional[str] = None
    tcg_player_id: Optional[str] = None
    set_name: Optional[str] = None
    card_number: Optional[str] = None
    rarity: Optional[str] = None
    psa_10_price: Optional[float] = None
    psa_9_price: Optional[float] = None
    psa_8_price: Optional[float] = None
    is_authentic: Optional[bool] = None
    authenticity_confidence: Optional[float] = None
    authenticity_notes: Optional[str] = None

    class Config:
        from_attributes = True


class PriceHistoryResponse(BaseModel):
    id: int
    card_id: int
    price: float
    price_display: str
    recorded_at: str

    class Config:
        from_attributes = True


def parse_price_string(price_str: str) -> float:
    """Parse price string like '$50 - $100' or '$75' and return average or single value"""
    import re

    # Remove currency symbols and extract numbers
    numbers = re.findall(r'[\d,]+\.?\d*', price_str.replace(',', ''))

    if not numbers:
        return 0.0

    # Convert to floats
    prices = [float(num) for num in numbers]

    # Return average if range, single value if not
    return sum(prices) / len(prices)


def create_price_history_entry(card_id: int, price_display: str, db: Session):
    """Create a new price history entry for a card"""
    price_value = parse_price_string(price_display)

    price_entry = PriceHistory(
        card_id=card_id,
        price=price_value,
        price_display=price_display
    )

    db.add(price_entry)
    db.commit()
    return price_entry


@app.get("/")
async def root():
    return {"message": "PokeWealth API - Snap your card. Track your value."}


@app.post("/analyze-card", response_model=CardAnalysisResponse)
async def analyze_card(file: UploadFile = File(...)):
    """
    Upload a Pokemon card image and get AI-powered analysis with real market pricing
    """
    print("\n" + "="*80)
    print("🎴 NEW CARD ANALYSIS REQUEST")
    print("="*80)

    try:
        # Read and process image
        contents = await file.read()
        image = Image.open(BytesIO(contents))
        print(f"📸 Image received: {file.filename}")

        # Step 1: Use Gemini to identify the card and grade it
        print("\n🤖 STEP 1: Calling Gemini AI for card identification and grading...")
        prompt = """
        You are a Pokemon card expert and professional grader. Analyze this Pokemon card image and provide:
        1. The exact card name (just the Pokemon name and card variant, e.g. "Charizard ex" or "Pikachu VMAX")
        2. The set name (e.g. "Base Set", "Temporal Forces", "Crown Zenith")
        3. Card number if visible (e.g. "4/102" or "123")
        4. Brief details about the card (set, rarity, condition assessment)
        5. Professional grading assessment for each category (score 1-10):
           - Centering: Score and comment about card centering
           - Corners: Score and description of corner wear/condition
           - Edges: Score and description of edge condition
           - Surface: Score and description of surface flaws/condition
        5. Authenticity assessment:
           - is_authentic: true/false if the card appears authentic
           - authenticity_confidence: number 0-100 confidence
           - authenticity_notes: brief reasons and any counterfeit flags (e.g., wrong font, misaligned borders, holo pattern issues)
        
        Format your response as JSON:
        {
            "card_name": "Card Name Here",
            "set_name": "Set Name Here",
            "card_number": "123/456",
            "details": "Brief description including set, rarity, and condition",
            "centering": {
                "score": 9.5,
                "description": "Slightly bottom-heavy"
            },
            "corners": {
                "score": 9.0,
                "description": "Two tiny dots of whitening on back corners"
            },
            "edges": {
                "score": 9.5,
                "description": "Near perfect"
            },
            "surface": {
                "score": 8.0,
                "description": "One visible surface scratch on holographic area"
            },
            "is_authentic": true,
            "authenticity_confidence": 92.5,
            "authenticity_notes": "Holo pattern matches, font and border alignment correct"
        }
        """

        # Call Gemini API
        response = model.generate_content(
            [prompt, image],
            generation_config={
                "temperature": 0.2,
                "response_mime_type": "application/json"
            }
        )

        # Parse response
        import json
        result = json.loads(response.text)

        print("\n✅ Gemini AI Response:")
        print(f"   Card Name: {result.get('card_name', 'Unknown')}")
        print(f"   Set: {result.get('set_name', 'Unknown')}")
        print(f"   Card Number: {result.get('card_number', 'Unknown')}")
        if result.get('centering'):
            print(
                f"   Centering: {result['centering'].get('score', 'N/A')}/10")
        if result.get('corners'):
            print(f"   Corners: {result['corners'].get('score', 'N/A')}/10")
        if result.get('edges'):
            print(f"   Edges: {result['edges'].get('score', 'N/A')}/10")
        if result.get('surface'):
            print(f"   Surface: {result['surface'].get('score', 'N/A')}/10")

        # Calculate overall grade
        grades = []
        if result.get("centering", {}).get("score"):
            grades.append(result["centering"]["score"])
        if result.get("corners", {}).get("score"):
            grades.append(result["corners"]["score"])
        if result.get("edges", {}).get("score"):
            grades.append(result["edges"]["score"])
        if result.get("surface", {}).get("score"):
            grades.append(result["surface"]["score"])

        overall_grade = round(sum(grades) / len(grades), 1) if grades else None
        if overall_grade:
            print(f"   Overall Grade: {overall_grade}/10")

        # Step 2: Fetch real market prices from Pokemon Price Tracker API
        card_name = result.get("card_name", "Unknown Card")
        set_name = result.get("set_name")

        print(f"\n💰 STEP 2: Fetching real market prices for '{card_name}'...")

        market_price = None
        price_source = "ai"
        estimated_price = "Unable to determine"
        tcg_player_id = None
        actual_set_name = set_name
        card_number = result.get("card_number")
        rarity = None
        psa_10_price = None
        psa_9_price = None
        psa_8_price = None

        # Try to fetch real market data if API key is configured
        try:
            if pokemon_api.api_key:
                print(f"   🔑 Pokemon API Key configured - searching database...")
                if set_name:
                    print(
                        f"   🔍 Searching for: '{card_name}' in set '{set_name}'")
                else:
                    print(
                        f"   🔍 Searching for: '{card_name}' (no set specified)")

                # Search for the card with PSA data
                card_data = await pokemon_api.get_card_with_psa_data(card_name, set_name)

                if card_data:
                    print(f"\n   ✅ Card found in Pokemon API database!")
                    # Extract price information
                    price_info = pokemon_api.format_price_data(card_data)
                    psa_info = pokemon_api.extract_psa_prices(card_data)

                    print(f"\n   📊 Market Data:")
                    if price_info["market_price"]:
                        market_price = price_info["market_price"]
                        estimated_price = f"${market_price:.2f}"
                        price_source = "api"
                        print(f"      💵 Market Price: ${market_price:.2f}")
                    elif price_info["price_range"]:
                        estimated_price = price_info["price_range"]
                        price_source = "api"
                        print(f"      💵 Price Range: {estimated_price}")

                    # Extract additional card details
                    tcg_player_id = card_data.get("tcgplayerId")
                    actual_set_name = card_data.get("set", set_name)
                    card_number = card_data.get("number", card_number)
                    rarity = card_data.get("rarity")

                    if actual_set_name:
                        print(f"      📦 Set: {actual_set_name}")
                    if card_number:
                        print(f"      #️⃣  Number: {card_number}")
                    if rarity:
                        print(f"      ⭐ Rarity: {rarity}")
                    if tcg_player_id:
                        print(f"      🆔 TCGPlayer ID: {tcg_player_id}")

                    # PSA prices
                    psa_10_price = psa_info.get("psa_10")
                    psa_9_price = psa_info.get("psa_9")
                    psa_8_price = psa_info.get("psa_8")

                    if psa_10_price or psa_9_price or psa_8_price:
                        print(f"\n   🏆 PSA Graded Values:")
                        if psa_10_price:
                            print(f"      PSA 10: ${psa_10_price:.2f}")
                        if psa_9_price:
                            print(f"      PSA 9: ${psa_9_price:.2f}")
                        if psa_8_price:
                            print(f"      PSA 8: ${psa_8_price:.2f}")

                    # Update details with real market info
                    if rarity:
                        result["details"] = f"{actual_set_name} - {rarity} - {result.get('details', '')}"
                else:
                    # Card not found in API, keep AI estimate
                    print(
                        f"   ⚠️  Card '{card_name}' not found in Pokemon API")
                    print(f"   ℹ️  Will use AI price estimate instead")
            else:
                print("   ⚠️  Pokemon API key not configured")
                print("   ℹ️  Using AI estimate only")
        except Exception as api_error:
            print(f"   ❌ Error fetching real prices: {api_error}")
            print(f"   ℹ️  Falling back to AI estimate")

        # If we couldn't get real pricing, generate an AI estimate
        if price_source == "ai" and estimated_price == "Unable to determine":
            print(f"\n   🤖 Generating AI price estimate...")
            # Ask Gemini for a price estimate as fallback
            price_prompt = f"What is the approximate market price for a {card_name} from {set_name or 'unknown set'} in USD? Provide just a price range like '$X - $Y' or single value '$X'."
            try:
                price_response = model.generate_content(price_prompt)
                estimated_price = price_response.text.strip()
                print(f"   💭 AI Estimate: {estimated_price}")
            except:
                estimated_price = "Price unavailable"
                print(f"   ❌ Unable to generate price estimate")

        print(f"\n" + "="*80)
        print(f"📋 FINAL ANALYSIS SUMMARY")
        print("="*80)
        print(f"   Card: {card_name}")
        print(f"   Price: {estimated_price} (Source: {price_source.upper()})")
        if overall_grade:
            print(f"   Grade: {overall_grade}/10")
        print("="*80 + "\n")

        return CardAnalysisResponse(
            card_name=card_name,
            estimated_price=estimated_price,
            details=result.get("details", "No details available"),
            centering=GradingCondition(
                **result.get("centering", {})) if result.get("centering") else None,
            corners=GradingCondition(
                **result.get("corners", {})) if result.get("corners") else None,
            edges=GradingCondition(
                **result.get("edges", {})) if result.get("edges") else None,
            surface=GradingCondition(
                **result.get("surface", {})) if result.get("surface") else None,
            overall_grade=overall_grade, ,
            is_authentic=result.get("is_authentic"),
            authenticity_confidence=result.get("authenticity_confidence"),
            authenticity_notes=result.get("authenticity_notes")
            market_price=market_price,
            price_source=price_source,
            tcg_player_id=tcg_player_id,
            set_name=actual_set_name,
            card_number=card_number,
            rarity=rarity,
            psa_10_price=psa_10_price,
            psa_9_price=psa_9_price,
            psa_8_price=psa_8_price
        )

    except json.JSONDecodeError as e:
        # Fallback if JSON parsing fails
        print(f"\n❌ ERROR: Failed to parse Gemini AI response")
        print(f"   Details: {str(e)}")
        print("="*80 + "\n")
        return CardAnalysisResponse(
            card_name="Analysis Error",
            estimated_price="Unable to determine",
            details=response.text if 'response' in locals() else "Error analyzing card",
            price_source="error"
        )
    except Exception as e:
        print(f"\n❌ CRITICAL ERROR during card analysis")
        print(f"   Error: {str(e)}")
        print("="*80 + "\n")
        raise HTTPException(
            status_code=500, detail=f"Error analyzing card: {str(e)}")


@app.post("/save-card", response_model=CardResponse)
async def save_card(
    card_name: str = Form(...),
    estimated_price: str = Form(...),
    details: str = Form(...),
    image_file: UploadFile = File(...),
    centering_score: Optional[float] = Form(None),
    centering_comment: Optional[str] = Form(None),
    corners_score: Optional[float] = Form(None),
    corners_description: Optional[str] = Form(None),
    edges_score: Optional[float] = Form(None),
    edges_description: Optional[str] = Form(None),
    surface_score: Optional[float] = Form(None),
    surface_description: Optional[str] = Form(None),
    market_price: Optional[float] = Form(None),
    price_source: Optional[str] = Form(None),
    tcg_player_id: Optional[str] = Form(None),
    set_name: Optional[str] = Form(None),
    card_number: Optional[str] = Form(None),
    rarity: Optional[str] = Form(None),
    psa_10_price: Optional[float] = Form(None),
    psa_9_price: Optional[float] = Form(None),
    psa_8_price: Optional[float] = Form(None),
    is_authentic: Optional[bool] = Form(None),
    authenticity_confidence: Optional[float] = Form(None),
    authenticity_notes: Optional[str] = Form(None),
    db: Session = Depends(get_db)
):
    """
    Save a Pokemon card with grading information and market data to the database
    """
    print(f"\n💾 Saving card: {card_name} (${estimated_price})")
    try:
        # Read image data
        image_contents = await image_file.read()

        # Create new card record
        db_card = PokemonCard(
            card_name=card_name,
            estimated_price=estimated_price,
            details=details,
            image_data=image_contents,
            image_filename=image_file.filename,
            centering_score=centering_score,
            centering_comment=centering_comment,
            corners_score=corners_score,
            corners_description=corners_description,
            edges_score=edges_score,
            edges_description=edges_description,
            surface_score=surface_score,
            surface_description=surface_description,
            is_authentic=is_authentic,
            authenticity_confidence=authenticity_confidence,
            authenticity_notes=authenticity_notes
            surface_description=surface_description,
            market_price=market_price,
            price_source=price_source,
            tcg_player_id=tcg_player_id,
            set_name=set_name,
            card_number=card_number,
            rarity=rarity,
            psa_10_price=psa_10_price,
            psa_9_price=psa_9_price,
            psa_8_price=psa_8_price
        )

        # Calculate overall grade
        grades = []
        if centering_score:
            grades.append(centering_score)
        if corners_score:
            grades.append(corners_score)
        if edges_score:
            grades.append(edges_score)
        if surface_score:
            grades.append(surface_score)

        if grades:
            db_card.overall_grade = round(sum(grades) / len(grades), 1)

        db.add(db_card)
        db.commit()
        db.refresh(db_card)

        print(f"   ✅ Card saved to database with ID: {db_card.id}")

        # Create initial price history entry
        create_price_history_entry(db_card.id, estimated_price, db)
        print(f"   📊 Price history entry created\n")

        return CardResponse(
            id=db_card.id,
            card_name=db_card.card_name,
            estimated_price=db_card.estimated_price,
            details=db_card.details,
            image_filename=db_card.image_filename,
            created_at=db_card.created_at.isoformat(),
            centering_score=db_card.centering_score,
            centering_comment=db_card.centering_comment,
            corners_score=db_card.corners_score,
            corners_description=db_card.corners_description,
            edges_score=db_card.edges_score,
            edges_description=db_card.edges_description,
            surface_score=db_card.surface_score,
            surface_description=db_card.surface_description,
            overall_grade=db_card.overall_grade,
            market_price=db_card.market_price,
            price_source=db_card.price_source,
            tcg_player_id=db_card.tcg_player_id,
            set_name=db_card.set_name,
            card_number=db_card.card_number,
            rarity=db_card.rarity,
            psa_10_price=db_card.psa_10_price,
            psa_9_price=db_card.psa_9_price,
            psa_8_price=db_card.psa_8_price
            overall_grade=db_card.overall_grade,
            is_authentic=db_card.is_authentic,
            authenticity_confidence=db_card.authenticity_confidence,
            authenticity_notes=db_card.authenticity_notes
        )

    except Exception as e:
        raise HTTPException(
            status_code=500, detail=f"Error saving card: {str(e)}")


@app.get("/cards", response_model=List[CardResponse])
async def get_cards(db: Session = Depends(get_db)):
    """
    Get all saved Pokemon cards
    """
    cards = db.query(PokemonCard).order_by(PokemonCard.created_at.desc()).all()
    return [
        CardResponse(
            id=card.id,
            card_name=card.card_name,
            estimated_price=card.estimated_price,
            details=card.details,
            image_filename=card.image_filename,
            created_at=card.created_at.isoformat(),
            centering_score=card.centering_score,
            centering_comment=card.centering_comment,
            corners_score=card.corners_score,
            corners_description=card.corners_description,
            edges_score=card.edges_score,
            edges_description=card.edges_description,
            surface_score=card.surface_score,
            surface_description=card.surface_description,
            overall_grade=card.overall_grade,
            is_authentic=card.is_authentic,
            authenticity_confidence=card.authenticity_confidence,
            authenticity_notes=card.authenticity_notes
            overall_grade=card.overall_grade,
            market_price=card.market_price,
            price_source=card.price_source,
            tcg_player_id=card.tcg_player_id,
            set_name=card.set_name,
            card_number=card.card_number,
            rarity=card.rarity,
            psa_10_price=card.psa_10_price,
            psa_9_price=card.psa_9_price,
            psa_8_price=card.psa_8_price
        )
        for card in cards
    ]


@app.get("/cards/{card_id}", response_model=CardResponse)
async def get_card(card_id: int, db: Session = Depends(get_db)):
    """
    Get a specific Pokemon card by ID
    """
    card = db.query(PokemonCard).filter(PokemonCard.id == card_id).first()
    if not card:
        raise HTTPException(status_code=404, detail="Card not found")

    return CardResponse(
        id=card.id,
        card_name=card.card_name,
        estimated_price=card.estimated_price,
        details=card.details,
        image_filename=card.image_filename,
        created_at=card.created_at.isoformat(),
        centering_score=card.centering_score,
        centering_comment=card.centering_comment,
        corners_score=card.corners_score,
        corners_description=card.corners_description,
        edges_score=card.edges_score,
        edges_description=card.edges_description,
        surface_score=card.surface_score,
        surface_description=card.surface_description,
        overall_grade=card.overall_grade,
        market_price=card.market_price,
        price_source=card.price_source,
        tcg_player_id=card.tcg_player_id,
        set_name=card.set_name,
        card_number=card.card_number,
        rarity=card.rarity,
        psa_10_price=card.psa_10_price,
        psa_9_price=card.psa_9_price,
        psa_8_price=card.psa_8_price
        overall_grade=card.overall_grade,
        is_authentic=card.is_authentic,
        authenticity_confidence=card.authenticity_confidence,
        authenticity_notes=card.authenticity_notes
    )


@app.get("/cards/{card_id}/image")
async def get_card_image(card_id: int, db: Session = Depends(get_db)):
    """
    Get the image for a specific Pokemon card
    """
    card = db.query(PokemonCard).filter(PokemonCard.id == card_id).first()
    if not card or not card.image_data:
        raise HTTPException(status_code=404, detail="Card or image not found")

    # Determine content type based on file extension or default to jpeg
    content_type = "image/jpeg"
    if card.image_filename:
        if card.image_filename.lower().endswith('.png'):
            content_type = "image/png"
        elif card.image_filename.lower().endswith('.gif'):
            content_type = "image/gif"
        elif card.image_filename.lower().endswith('.webp'):
            content_type = "image/webp"

    return Response(
        content=card.image_data,
        media_type=content_type,
        headers={
            "Cache-Control": "public, max-age=3600",
            "Access-Control-Allow-Origin": "*"
        }
    )


@app.get("/debug/cards")
async def debug_cards(db: Session = Depends(get_db)):
    """
    Debug endpoint to check what cards are in the database
    """
    cards = db.query(PokemonCard).all()
    return {
        "total_cards": len(cards),
        "cards": [
            {
                "id": card.id,
                "card_name": card.card_name,
                "has_image": bool(card.image_data),
                "image_filename": card.image_filename,
                "image_size": len(card.image_data) if card.image_data else 0
            }
            for card in cards
        ]
    }


@app.delete("/debug/cards")
async def delete_all_cards(db: Session = Depends(get_db)):
    """
    Danger: Deletes all cards. For development/debugging only.
    """
    try:
        db.query(PokemonCard).delete()
        db.commit()
        return {"status": "ok", "deleted": True}
    except Exception as e:
        db.rollback()
        raise HTTPException(
            status_code=500, detail=f"Failed to clear cards: {str(e)}")


@app.get("/cards/{card_id}/price-history", response_model=List[PriceHistoryResponse])
async def get_card_price_history(card_id: int, db: Session = Depends(get_db)):
    """
    Get price history for a specific card
    """
    price_history = db.query(PriceHistory).filter(
        PriceHistory.card_id == card_id).order_by(PriceHistory.recorded_at.desc()).all()
    return [
        PriceHistoryResponse(
            id=entry.id,
            card_id=entry.card_id,
            price=entry.price,
            price_display=entry.price_display,
            recorded_at=entry.recorded_at.isoformat()
        )
        for entry in price_history
    ]


@app.post("/cards/{card_id}/update-price")
async def update_card_price(
    card_id: int,
    new_price: str = Form(...),
    db: Session = Depends(get_db)
):
    """
    Update the price of a card and add to price history
    """
    card = db.query(PokemonCard).filter(PokemonCard.id == card_id).first()
    if not card:
        raise HTTPException(status_code=404, detail="Card not found")

    # Update card price
    card.estimated_price = new_price
    db.commit()

    # Add to price history
    create_price_history_entry(card_id, new_price, db)

    return {"status": "success", "message": "Price updated successfully"}


@app.get("/portfolio/analytics")
async def get_portfolio_analytics(db: Session = Depends(get_db)):
    """
    Get portfolio analytics including total value and price changes
    """
    from datetime import datetime, timedelta

    # Get all cards with their latest prices
    cards = db.query(PokemonCard).all()

    total_value = 0
    total_value_1d_ago = 0
    total_value_1m_ago = 0
    total_value_3m_ago = 0
    total_value_1y_ago = 0

    now = datetime.utcnow()
    one_day_ago = now - timedelta(days=1)
    one_month_ago = now - timedelta(days=30)
    three_months_ago = now - timedelta(days=90)
    one_year_ago = now - timedelta(days=365)

    for card in cards:
        current_price = parse_price_string(card.estimated_price)
        total_value += current_price

        # Get historical prices
        price_1d = db.query(PriceHistory).filter(
            PriceHistory.card_id == card.id,
            PriceHistory.recorded_at <= one_day_ago
        ).order_by(PriceHistory.recorded_at.desc()).first()

        price_1m = db.query(PriceHistory).filter(
            PriceHistory.card_id == card.id,
            PriceHistory.recorded_at <= one_month_ago
        ).order_by(PriceHistory.recorded_at.desc()).first()

        price_3m = db.query(PriceHistory).filter(
            PriceHistory.card_id == card.id,
            PriceHistory.recorded_at <= three_months_ago
        ).order_by(PriceHistory.recorded_at.desc()).first()

        price_1y = db.query(PriceHistory).filter(
            PriceHistory.card_id == card.id,
            PriceHistory.recorded_at <= one_year_ago
        ).order_by(PriceHistory.recorded_at.desc()).first()

        if price_1d:
            total_value_1d_ago += price_1d.price
        if price_1m:
            total_value_1m_ago += price_1m.price
        if price_3m:
            total_value_3m_ago += price_3m.price
        if price_1y:
            total_value_1y_ago += price_1y.price

    def calculate_change(current, historical):
        if historical == 0:
            return 0
        return ((current - historical) / historical) * 100

    return {
        "total_value": total_value,
        "total_cards": len(cards),
        "price_changes": {
            "1_day": {
                "value": total_value - total_value_1d_ago,
                "percentage": calculate_change(total_value, total_value_1d_ago)
            },
            "1_month": {
                "value": total_value - total_value_1m_ago,
                "percentage": calculate_change(total_value, total_value_1m_ago)
            },
            "3_months": {
                "value": total_value - total_value_3m_ago,
                "percentage": calculate_change(total_value, total_value_3m_ago)
            },
            "1_year": {
                "value": total_value - total_value_1y_ago,
                "percentage": calculate_change(total_value, total_value_1y_ago)
            }
        }
    }

<<<<<<< HEAD
=======
class DeckGenerationRequest(BaseModel):
    cards: List[dict]

class BinderGenerationRequest(BaseModel):
    cards: List[dict]

@app.post("/generate-deck")
async def generate_deck(request: DeckGenerationRequest):
    """
    Generate a Pokemon deck using AI based on available cards
    """
    try:
        # Prepare prompt for Gemini
        cards_info = "\n".join([f"- {card['name']}: {card['details']} (Value: {card['price']})" for card in request.cards])
        
        prompt = f"""
        You are a Pokemon TCG expert. Based on the following cards in the user's collection, create a competitive deck.
        
        Available cards:
        {cards_info}
        
        Please create a deck with the following considerations:
        1. Choose 20-60 cards for a standard deck
        2. Include a good balance of Pokemon, Trainer cards, and Energy
        3. Focus on synergy between cards
        4. Consider the total value and rarity
        5. Make it playable and competitive
        
        Return your response as JSON in this format:
        {{
            "name": "Deck Name",
            "description": "Brief description of the deck strategy",
            "cards": [list of card IDs to include],
            "totalValue": estimated_total_value,
            "strategy": "Detailed strategy explanation"
        }}
        """
        
        # Call Gemini API
        response = model.generate_content(
            prompt,
            generation_config={
                "temperature": 0.7,
                "response_mime_type": "application/json"
            }
        )
        
        # Parse response
        import json
        result = json.loads(response.text)
        
        return result
        
    except json.JSONDecodeError:
        # Fallback if JSON parsing fails
        return {
            "name": "AI Generated Deck",
            "description": "A balanced deck generated by AI",
            "cards": request.cards[:20] if len(request.cards) >= 20 else request.cards,
            "totalValue": sum(float(card['price'].replace('$', '').replace(',', '')) for card in request.cards[:20]),
            "strategy": "AI-generated deck with balanced composition"
        }
    except Exception as e:
        raise HTTPException(status_code=500, detail=f"Error generating deck: {str(e)}")

@app.post("/generate-binder")
async def generate_binder(request: BinderGenerationRequest):
    """
    Generate a Pokemon card binder with AI-organized groups
    """
    try:
        # Prepare prompt for Gemini
        cards_info = "\n".join([f"- {card['name']}: {card['details']} (Value: {card['price']})" for card in request.cards])
        
        prompt = f"""
        You are a Pokemon card collection expert. Organize the following cards into logical groups for a binder display.
        
        Available cards:
        {cards_info}
        
        Please organize these cards into groups based on:
        1. Pokemon set/series
        2. Pokemon type/theme
        3. Rarity level
        4. Card series or generation
        5. Special themes (holo, first edition, etc.)
        
        Return your response as JSON in this format:
        {{
            "name": "Binder Name",
            "groups": [
                {{
                    "id": "group_id",
                    "name": "Group Name",
                    "type": "set|theme|rarity|series",
                    "cards": [list of card IDs in this group],
                    "description": "Brief description of this group"
                }}
            ],
            "totalCards": total_number_of_cards,
            "totalValue": estimated_total_value
        }}
        """
        
        # Call Gemini API
        response = model.generate_content(
            prompt,
            generation_config={
                "temperature": 0.5,
                "response_mime_type": "application/json"
            }
        )
        
        # Parse response
        import json
        result = json.loads(response.text)
        
        return result
        
    except json.JSONDecodeError:
        # Fallback if JSON parsing fails - create simple groups
        groups = []
        card_ids = [card['id'] for card in request.cards]
        
        # Simple grouping by splitting cards into chunks
        chunk_size = max(1, len(card_ids) // 4)  # Create 4 groups max
        for i in range(0, len(card_ids), chunk_size):
            group_cards = card_ids[i:i + chunk_size]
            groups.append({
                "id": f"group_{i//chunk_size}",
                "name": f"Group {i//chunk_size + 1}",
                "type": "theme",
                "cards": group_cards,
                "description": f"Collection group {i//chunk_size + 1}"
            })
        
        return {
            "name": "AI Organized Binder",
            "groups": groups,
            "totalCards": len(card_ids),
            "totalValue": sum(float(card['price'].replace('$', '').replace(',', '')) for card in request.cards)
        }
    except Exception as e:
        raise HTTPException(status_code=500, detail=f"Error generating binder: {str(e)}")
>>>>>>> 2eece784

@app.get("/health")
async def health():
    return {"status": "healthy"}

# Create database tables on startup


@app.on_event("startup")
async def startup_event():
    create_tables()<|MERGE_RESOLUTION|>--- conflicted
+++ resolved
@@ -825,14 +825,15 @@
         }
     }
 
-<<<<<<< HEAD
-=======
+
 class DeckGenerationRequest(BaseModel):
     cards: List[dict]
 
+
 class BinderGenerationRequest(BaseModel):
     cards: List[dict]
 
+
 @app.post("/generate-deck")
 async def generate_deck(request: DeckGenerationRequest):
     """
@@ -840,8 +841,9 @@
     """
     try:
         # Prepare prompt for Gemini
-        cards_info = "\n".join([f"- {card['name']}: {card['details']} (Value: {card['price']})" for card in request.cards])
-        
+        cards_info = "\n".join(
+            [f"- {card['name']}: {card['details']} (Value: {card['price']})" for card in request.cards])
+
         prompt = f"""
         You are a Pokemon TCG expert. Based on the following cards in the user's collection, create a competitive deck.
         
@@ -864,7 +866,7 @@
             "strategy": "Detailed strategy explanation"
         }}
         """
-        
+
         # Call Gemini API
         response = model.generate_content(
             prompt,
@@ -873,13 +875,13 @@
                 "response_mime_type": "application/json"
             }
         )
-        
+
         # Parse response
         import json
         result = json.loads(response.text)
-        
+
         return result
-        
+
     except json.JSONDecodeError:
         # Fallback if JSON parsing fails
         return {
@@ -890,7 +892,9 @@
             "strategy": "AI-generated deck with balanced composition"
         }
     except Exception as e:
-        raise HTTPException(status_code=500, detail=f"Error generating deck: {str(e)}")
+        raise HTTPException(
+            status_code=500, detail=f"Error generating deck: {str(e)}")
+
 
 @app.post("/generate-binder")
 async def generate_binder(request: BinderGenerationRequest):
@@ -899,8 +903,9 @@
     """
     try:
         # Prepare prompt for Gemini
-        cards_info = "\n".join([f"- {card['name']}: {card['details']} (Value: {card['price']})" for card in request.cards])
-        
+        cards_info = "\n".join(
+            [f"- {card['name']}: {card['details']} (Value: {card['price']})" for card in request.cards])
+
         prompt = f"""
         You are a Pokemon card collection expert. Organize the following cards into logical groups for a binder display.
         
@@ -930,7 +935,7 @@
             "totalValue": estimated_total_value
         }}
         """
-        
+
         # Call Gemini API
         response = model.generate_content(
             prompt,
@@ -939,18 +944,18 @@
                 "response_mime_type": "application/json"
             }
         )
-        
+
         # Parse response
         import json
         result = json.loads(response.text)
-        
+
         return result
-        
+
     except json.JSONDecodeError:
         # Fallback if JSON parsing fails - create simple groups
         groups = []
         card_ids = [card['id'] for card in request.cards]
-        
+
         # Simple grouping by splitting cards into chunks
         chunk_size = max(1, len(card_ids) // 4)  # Create 4 groups max
         for i in range(0, len(card_ids), chunk_size):
@@ -962,7 +967,7 @@
                 "cards": group_cards,
                 "description": f"Collection group {i//chunk_size + 1}"
             })
-        
+
         return {
             "name": "AI Organized Binder",
             "groups": groups,
@@ -970,8 +975,9 @@
             "totalValue": sum(float(card['price'].replace('$', '').replace(',', '')) for card in request.cards)
         }
     except Exception as e:
-        raise HTTPException(status_code=500, detail=f"Error generating binder: {str(e)}")
->>>>>>> 2eece784
+        raise HTTPException(
+            status_code=500, detail=f"Error generating binder: {str(e)}")
+
 
 @app.get("/health")
 async def health():
