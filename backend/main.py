--- conflicted
+++ resolved
@@ -50,7 +50,6 @@
     edges: Optional[GradingCondition] = None
     surface: Optional[GradingCondition] = None
     overall_grade: Optional[float] = None
-<<<<<<< HEAD
     # Real market data from Pokemon API
     market_price: Optional[float] = None
     price_source: Optional[str] = None  # "api" or "ai"
@@ -63,11 +62,10 @@
     psa_9_price: Optional[float] = None
     psa_8_price: Optional[float] = None
 
-=======
     is_authentic: Optional[bool] = None
     authenticity_confidence: Optional[float] = None
     authenticity_notes: Optional[str] = None
->>>>>>> b9dd5309
+
 
 class CardCreate(BaseModel):
     card_name: str
@@ -99,7 +97,6 @@
     surface_score: Optional[float] = None
     surface_description: Optional[str] = None
     overall_grade: Optional[float] = None
-<<<<<<< HEAD
     # Real market data
     market_price: Optional[float] = None
     price_source: Optional[str] = None
@@ -110,11 +107,9 @@
     psa_10_price: Optional[float] = None
     psa_9_price: Optional[float] = None
     psa_8_price: Optional[float] = None
-=======
     is_authentic: Optional[bool] = None
     authenticity_confidence: Optional[float] = None
     authenticity_notes: Optional[str] = None
->>>>>>> b9dd5309
 
     class Config:
         from_attributes = True
@@ -389,7 +384,6 @@
             card_name=card_name,
             estimated_price=estimated_price,
             details=result.get("details", "No details available"),
-<<<<<<< HEAD
             centering=GradingCondition(
                 **result.get("centering", {})) if result.get("centering") else None,
             corners=GradingCondition(
@@ -398,7 +392,10 @@
                 **result.get("edges", {})) if result.get("edges") else None,
             surface=GradingCondition(
                 **result.get("surface", {})) if result.get("surface") else None,
-            overall_grade=overall_grade,
+            overall_grade=overall_grade, ,
+            is_authentic=result.get("is_authentic"),
+            authenticity_confidence=result.get("authenticity_confidence"),
+            authenticity_notes=result.get("authenticity_notes")
             market_price=market_price,
             price_source=price_source,
             tcg_player_id=tcg_player_id,
@@ -408,16 +405,6 @@
             psa_10_price=psa_10_price,
             psa_9_price=psa_9_price,
             psa_8_price=psa_8_price
-=======
-            centering=GradingCondition(**result.get("centering", {})) if result.get("centering") else None,
-            corners=GradingCondition(**result.get("corners", {})) if result.get("corners") else None,
-            edges=GradingCondition(**result.get("edges", {})) if result.get("edges") else None,
-            surface=GradingCondition(**result.get("surface", {})) if result.get("surface") else None,
-            overall_grade=overall_grade,
-            is_authentic=result.get("is_authentic"),
-            authenticity_confidence=result.get("authenticity_confidence"),
-            authenticity_notes=result.get("authenticity_notes")
->>>>>>> b9dd5309
         )
 
     except json.JSONDecodeError as e:
@@ -453,7 +440,6 @@
     edges_description: Optional[str] = Form(None),
     surface_score: Optional[float] = Form(None),
     surface_description: Optional[str] = Form(None),
-<<<<<<< HEAD
     market_price: Optional[float] = Form(None),
     price_source: Optional[str] = Form(None),
     tcg_player_id: Optional[str] = Form(None),
@@ -463,11 +449,9 @@
     psa_10_price: Optional[float] = Form(None),
     psa_9_price: Optional[float] = Form(None),
     psa_8_price: Optional[float] = Form(None),
-=======
     is_authentic: Optional[bool] = Form(None),
     authenticity_confidence: Optional[float] = Form(None),
     authenticity_notes: Optional[str] = Form(None),
->>>>>>> b9dd5309
     db: Session = Depends(get_db)
 ):
     """
@@ -493,7 +477,10 @@
             edges_description=edges_description,
             surface_score=surface_score,
             surface_description=surface_description,
-<<<<<<< HEAD
+            is_authentic=is_authentic,
+            authenticity_confidence=authenticity_confidence,
+            authenticity_notes=authenticity_notes
+            surface_description=surface_description,
             market_price=market_price,
             price_source=price_source,
             tcg_player_id=tcg_player_id,
@@ -503,11 +490,6 @@
             psa_10_price=psa_10_price,
             psa_9_price=psa_9_price,
             psa_8_price=psa_8_price
-=======
-            is_authentic=is_authentic,
-            authenticity_confidence=authenticity_confidence,
-            authenticity_notes=authenticity_notes
->>>>>>> b9dd5309
         )
 
         # Calculate overall grade
@@ -550,7 +532,6 @@
             surface_score=db_card.surface_score,
             surface_description=db_card.surface_description,
             overall_grade=db_card.overall_grade,
-<<<<<<< HEAD
             market_price=db_card.market_price,
             price_source=db_card.price_source,
             tcg_player_id=db_card.tcg_player_id,
@@ -560,11 +541,10 @@
             psa_10_price=db_card.psa_10_price,
             psa_9_price=db_card.psa_9_price,
             psa_8_price=db_card.psa_8_price
-=======
+            overall_grade=db_card.overall_grade,
             is_authentic=db_card.is_authentic,
             authenticity_confidence=db_card.authenticity_confidence,
             authenticity_notes=db_card.authenticity_notes
->>>>>>> b9dd5309
         )
 
     except Exception as e:
@@ -595,7 +575,10 @@
             surface_score=card.surface_score,
             surface_description=card.surface_description,
             overall_grade=card.overall_grade,
-<<<<<<< HEAD
+            is_authentic=card.is_authentic,
+            authenticity_confidence=card.authenticity_confidence,
+            authenticity_notes=card.authenticity_notes
+            overall_grade=card.overall_grade,
             market_price=card.market_price,
             price_source=card.price_source,
             tcg_player_id=card.tcg_player_id,
@@ -605,11 +588,6 @@
             psa_10_price=card.psa_10_price,
             psa_9_price=card.psa_9_price,
             psa_8_price=card.psa_8_price
-=======
-            is_authentic=card.is_authentic,
-            authenticity_confidence=card.authenticity_confidence,
-            authenticity_notes=card.authenticity_notes
->>>>>>> b9dd5309
         )
         for card in cards
     ]
@@ -640,7 +618,6 @@
         surface_score=card.surface_score,
         surface_description=card.surface_description,
         overall_grade=card.overall_grade,
-<<<<<<< HEAD
         market_price=card.market_price,
         price_source=card.price_source,
         tcg_player_id=card.tcg_player_id,
@@ -650,11 +627,10 @@
         psa_10_price=card.psa_10_price,
         psa_9_price=card.psa_9_price,
         psa_8_price=card.psa_8_price
-=======
+        overall_grade=card.overall_grade,
         is_authentic=card.is_authentic,
         authenticity_confidence=card.authenticity_confidence,
         authenticity_notes=card.authenticity_notes
->>>>>>> b9dd5309
     )
 
 
