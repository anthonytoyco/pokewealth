'use client'

import { useState, useEffect } from 'react'
import Link from 'next/link'

interface GradingCondition {
    score: number
    description: string
}

interface Card {
    id: number
    card_name: string
    estimated_price: string
    details: string
    image_filename?: string
    created_at: string
    centering_score?: number
    centering_comment?: string
    corners_score?: number
    corners_description?: string
    edges_score?: number
    edges_description?: string
    surface_score?: number
    surface_description?: string
    overall_grade?: number
<<<<<<< HEAD
    // Real market data
    market_price?: number
    price_source?: string
    tcg_player_id?: string
    set_name?: string
    card_number?: string
    rarity?: string
    psa_10_price?: number
    psa_9_price?: number
    psa_8_price?: number
=======
    is_authentic?: boolean
    authenticity_confidence?: number
    authenticity_notes?: string
>>>>>>> b9dd5309
}

interface PriceChange {
    value: number
    percentage: number
}

export default function Collection() {
    const [cards, setCards] = useState<Card[]>([])
    const [loading, setLoading] = useState(true)
    const [error, setError] = useState<string | null>(null)
    const [priceChanges, setPriceChanges] = useState<Record<number, PriceChange>>({})

    useEffect(() => {
        fetchCards()
    }, [])

    useEffect(() => {
        if (cards.length > 0) {
            fetchPriceChanges()
        }
    }, [cards])

    const fetchCards = async () => {
        try {
            const response = await fetch('http://localhost:8000/cards')
            if (!response.ok) {
                throw new Error('Failed to fetch cards')
            }
            const data = await response.json()
            setCards(data)
        } catch (err) {
            setError(err instanceof Error ? err.message : 'An error occurred')
        } finally {
            setLoading(false)
        }
    }

    const fetchPriceChanges = async () => {
        try {
            const changes: Record<number, PriceChange> = {}

            // For now, we'll create mock price changes
            // In a real implementation, you'd fetch from the price history API
            for (const card of cards) {
                const mockChange = {
                    value: (Math.random() - 0.5) * 50, // Random change between -25 and +25
                    percentage: (Math.random() - 0.5) * 20 // Random percentage between -10% and +10%
                }
                changes[card.id] = mockChange
            }

            setPriceChanges(changes)
        } catch (err) {
            console.error('Error fetching price changes:', err)
        }
    }

    const getGradeColor = (score: number) => {
        if (score >= 9) return 'text-green-600 dark:text-green-400'
        if (score >= 7) return 'text-yellow-600 dark:text-yellow-400'
        if (score >= 5) return 'text-orange-600 dark:text-orange-400'
        return 'text-red-600 dark:text-red-400'
    }

    if (loading) {
        return (
            <div className="min-h-screen bg-gradient-to-br from-blue-50 to-indigo-100 dark:from-gray-900 dark:to-gray-800 flex items-center justify-center">
                <div className="text-center">
                    <div className="inline-block animate-spin rounded-full h-12 w-12 border-b-2 border-indigo-600"></div>
                    <p className="mt-4 text-gray-600 dark:text-gray-400">Loading collection...</p>
                </div>
            </div>
        )
    }

    return (
        <div className="min-h-screen bg-white dark:bg-[#1a1f2e]">
            <main className="container mx-auto px-6 py-12 max-w-7xl">
                {/* Header */}
                <div className="text-center mb-10 animate-fade-in">
                    <h1 className="text-6xl font-black text-[#0078ff] mb-3">
                        My Collection
                    </h1>
                    <p className="text-xl text-[#5a6c7d] dark:text-[#a8b2c1] font-medium">
                        Track and manage your Pokémon cards
                    </p>
                </div>

                {/* Error State */}
                {error && (
                    <div className="bg-red-50 dark:bg-red-900/20 border-l-4 border-[#ff4444] rounded-lg p-4 mb-6 animate-fade-in">
                        <p className="text-[#ff4444] font-semibold">{error}</p>
                    </div>
                )}

                {/* Cards Grid */}
                {cards.length === 0 ? (
                    <div className="text-center py-16 max-w-2xl mx-auto">
                        <div className="w-32 h-32 mx-auto mb-6 bg-[#f8f9fb] dark:bg-[#242b3d] rounded-2xl flex items-center justify-center border border-[#e1e4e8] dark:border-[#3d4556]">
                            <svg className="w-16 h-16 text-[#5a6c7d]" fill="none" stroke="currentColor" viewBox="0 0 24 24">
                                <path strokeLinecap="round" strokeLinejoin="round" strokeWidth={1.5} d="M19 11H5m14 0a2 2 0 012 2v6a2 2 0 01-2 2H5a2 2 0 01-2-2v-6a2 2 0 012-2m14 0V9a2 2 0 00-2-2M5 11V9a2 2 0 012-2m0 0V5a2 2 0 012-2h6a2 2 0 012 2v2M7 7h10" />
                            </svg>
                        </div>
                        <h3 className="text-2xl font-black text-[#2c3e50] dark:text-[#f0f0f0] mb-3">
                            No cards in your collection yet
                        </h3>
                        <p className="text-[#5a6c7d] dark:text-[#a8b2c1] mb-8">
                            Start by uploading your first Pokémon card!
                        </p>
                        <Link
                            href="/"
                            className="inline-flex items-center px-8 py-3 bg-[#0078ff] hover:bg-[#0060d9] text-white font-bold rounded-lg transition-colors shadow-sm"
                        >
                            Add Your First Card
                        </Link>
                    </div>
                ) : (
                    <div className="grid grid-cols-1 md:grid-cols-2 lg:grid-cols-3 gap-6 max-w-7xl mx-auto">
                        {cards.map((card) => (
                            <div
                                key={card.id}
                                className="bg-[#f8f9fb] dark:bg-[#242b3d] rounded-2xl border border-[#e1e4e8] dark:border-[#3d4556] overflow-hidden hover:shadow-lg transition-all duration-200 hover:-translate-y-1 animate-fade-in"
                            >
                                {/* Card Image */}
                                <div className="relative h-64 bg-white dark:bg-[#1a1f2e]">
                                    {card.image_filename ? (
                                        <>
                                            <img
                                                key={card.id}
                                                src={`http://localhost:8000/cards/${card.id}/image?v=${card.id}`}
                                                alt={card.card_name}
                                                className="w-full h-full object-contain p-4"
                                                onError={(e) => {
                                                    const img = e.currentTarget;
                                                    const failedSrc = (img as HTMLImageElement).currentSrc || img.src;
                                                    console.error('Image load error for src:', failedSrc);
                                                    // Hide the image and show fallback
                                                    img.style.display = 'none';
                                                    const fallback = img.nextElementSibling as HTMLElement | null;
                                                    if (fallback) fallback.style.display = 'flex';
                                                }}
                                            />
                                            <div className="absolute inset-0 flex items-center justify-center h-full" style={{ display: 'none' }}>
                                                <div className="text-gray-400 text-center">
                                                    <svg className="w-12 h-12 mx-auto mb-2" fill="none" stroke="currentColor" viewBox="0 0 24 24">
                                                        <path strokeLinecap="round" strokeLinejoin="round" strokeWidth={1} d="M4 16l4.586-4.586a2 2 0 012.828 0L16 16m-2-2l1.586-1.586a2 2 0 012.828 0L20 14m-6-6h.01M6 20h12a2 2 0 002-2V6a2 2 0 00-2-2H6a2 2 0 00-2 2v12a2 2 0 002 2z" />
                                                    </svg>
                                                    <p className="text-sm">Image Error</p>
                                                </div>
                                            </div>
                                        </>
                                    ) : (
                                        <div className="flex items-center justify-center h-full">
                                            <div className="text-gray-400 text-center">
                                                <svg className="w-12 h-12 mx-auto mb-2" fill="none" stroke="currentColor" viewBox="0 0 24 24">
                                                    <path strokeLinecap="round" strokeLinejoin="round" strokeWidth={1} d="M4 16l4.586-4.586a2 2 0 012.828 0L16 16m-2-2l1.586-1.586a2 2 0 012.828 0L20 14m-6-6h.01M6 20h12a2 2 0 002-2V6a2 2 0 00-2-2H6a2 2 0 00-2 2v12a2 2 0 002 2z" />
                                                </svg>
                                                <p className="text-sm">No Image</p>
                                            </div>
                                        </div>
                                    )}
                                </div>

                                {/* Card Details */}
                                <div className="p-6">
                                    <div className="mb-4 flex items-center justify-between gap-3">
                                        <h3 className="text-xl font-black text-[#2c3e50] dark:text-[#f0f0f0]">
                                            {card.card_name}
                                        </h3>
                                        {typeof card.is_authentic !== 'undefined' && (
                                            <span className={`px-2.5 py-1 rounded-full text-xs font-bold ${card.is_authentic ? 'bg-green-100 text-green-700 dark:bg-green-900/30 dark:text-green-300' : 'bg-red-100 text-red-700 dark:bg-red-900/30 dark:text-red-300'}`}>
                                                {card.is_authentic ? 'Authentic' : 'Counterfeit'}
                                            </span>
                                        )}
                                    </div>

                                    <div className="mb-4">
                                        <p className="text-xs font-bold text-[#5a6c7d] dark:text-[#a8b2c1] mb-2 uppercase tracking-wide">
                                            Estimated Value
                                        </p>
                                        <div className="flex items-center space-x-2">
                                            <p className="text-2xl font-black text-[#0078ff]">
                                                {card.estimated_price}
                                            </p>
                                            {priceChanges[card.id] && (
                                                <div className={`text-sm font-bold ${priceChanges[card.id].percentage >= 0
                                                    ? 'text-green-600'
                                                    : 'text-red-600'
                                                    }`}>
                                                    {priceChanges[card.id].percentage >= 0 ? '+' : ''}{priceChanges[card.id].percentage.toFixed(1)}%
                                                </div>
                                            )}
                                        </div>
                                        {priceChanges[card.id] && (
                                            <p className={`text-xs font-semibold mt-1 ${priceChanges[card.id].value >= 0
                                                ? 'text-green-600'
                                                : 'text-red-600'
                                                }`}>
                                                {priceChanges[card.id].value >= 0 ? '+' : ''}${priceChanges[card.id].value.toFixed(2)} from last update
                                            </p>
                                        )}
                                    </div>

                                    {/* Overall Grade */}
                                    {card.overall_grade && (
                                        <div className="mb-4 pb-4 border-b border-[#e1e4e8] dark:border-[#3d4556]">
                                            <p className="text-xs font-bold text-[#5a6c7d] dark:text-[#a8b2c1] mb-2 uppercase tracking-wide">
                                                Overall Grade
                                            </p>
                                            <div className="flex items-center gap-2">
                                                <p className={`text-3xl font-black ${getGradeColor(card.overall_grade)}`}>
                                                    {card.overall_grade}
                                                </p>
                                                <span className="text-xl font-bold text-[#5a6c7d] dark:text-[#a8b2c1]">/10</span>
                                            </div>
                                        </div>
                                    )}

                                    {/* Grading Details */}
                                    <div className="space-y-3 mb-4">
                                        {card.centering_score && (
                                            <div className="flex justify-between items-center">
                                                <span className="text-sm font-semibold text-[#5a6c7d] dark:text-[#a8b2c1]">Centering</span>
                                                <span className={`text-sm font-black ${getGradeColor(card.centering_score)}`}>
                                                    {card.centering_score}
                                                </span>
                                            </div>
                                        )}
                                        {card.corners_score && (
                                            <div className="flex justify-between items-center">
                                                <span className="text-sm font-semibold text-[#5a6c7d] dark:text-[#a8b2c1]">Corners</span>
                                                <span className={`text-sm font-black ${getGradeColor(card.corners_score)}`}>
                                                    {card.corners_score}
                                                </span>
                                            </div>
                                        )}
                                        {card.edges_score && (
                                            <div className="flex justify-between items-center">
                                                <span className="text-sm font-semibold text-[#5a6c7d] dark:text-[#a8b2c1]">Edges</span>
                                                <span className={`text-sm font-black ${getGradeColor(card.edges_score)}`}>
                                                    {card.edges_score}
                                                </span>
                                            </div>
                                        )}
                                        {card.surface_score && (
                                            <div className="flex justify-between items-center">
                                                <span className="text-sm font-semibold text-[#5a6c7d] dark:text-[#a8b2c1]">Surface</span>
                                                <span className={`text-sm font-black ${getGradeColor(card.surface_score)}`}>
                                                    {card.surface_score}
                                                </span>
                                            </div>
                                        )}
                                    </div>

                                    {/* Details */}
                                    <div className="bg-gray-50 dark:bg-gray-700/50 rounded-lg p-3">
                                        <p className="text-sm text-gray-600 dark:text-gray-400">
                                            {card.details}
                                        </p>
                                    </div>

                                    {/* Date Added */}
                                    <p className="text-xs text-gray-500 dark:text-gray-400 mt-3">
                                        Added {new Date(card.created_at).toLocaleDateString()}
                                    </p>
                                </div>
                            </div>
                        ))}
                    </div>
                )}
            </main>
        </div>
    )
}<|MERGE_RESOLUTION|>--- conflicted
+++ resolved
@@ -24,7 +24,6 @@
     surface_score?: number
     surface_description?: string
     overall_grade?: number
-<<<<<<< HEAD
     // Real market data
     market_price?: number
     price_source?: string
@@ -35,11 +34,9 @@
     psa_10_price?: number
     psa_9_price?: number
     psa_8_price?: number
-=======
     is_authentic?: boolean
     authenticity_confidence?: number
     authenticity_notes?: string
->>>>>>> b9dd5309
 }
 
 interface PriceChange {
